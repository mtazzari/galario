--- conflicted
+++ resolved
@@ -553,19 +553,6 @@
     np.testing.assert_allclose(ReInt, sampled.real, rtol, atol)
     np.testing.assert_allclose(ImInt, sampled.imag, rtol, atol)
 
-<<<<<<< HEAD
-
-@pytest.mark.parametrize("nsamples, real_type, complex_type, rtol, atol, acc_lib, pars",
-                         [(1000, 'float32', 'complex64',  1e-7,  1e-4, g_single, par1),
-                          (1000, 'float64', 'complex128', 1e-10, 1e-8, g_double, par1),
-                          (1000, 'float32', 'complex64', 1e-7, 1e-4, g_single, par2),
-                          (1000, 'float64', 'complex128', 1e-10, 1e-7, g_double, par2),
-                          (1000, 'float32', 'complex64', 1e-7, 1e-4, g_single, par3),
-                          (1000, 'float64', 'complex128', 1e-10, 1e-8, g_double, par3)],
-                         ids=["SP_par1", "DP_par1",
-                              "SP_par2", "DP_par2",
-                              "SP_par3", "DP_par3"])
-=======
 # single precision difference can be -1.152496e-01 vs 1.172152e+00 for large 1000x1000 images!!
 @pytest.mark.parametrize("nsamples, real_type, complex_type, rtol, atol, acc_lib, pars",
                          [(100, 'float32', 'complex64',  1e-3,  1e-2, g_single, par1),
@@ -581,7 +568,6 @@
 #                          [(1000, 'float32', 'complex64',  1e-7,  1e-4, g_single, par1),
 #                           (1000, 'float64', 'complex128', 1e-14, 1e-8, g_double, par1)],
 #                          ids=["SP_par1", "DP_par1"])
->>>>>>> d913ec72
 def test_sample(nsamples, real_type, complex_type, rtol, atol, acc_lib, pars):
     # go for fairly low precision when we add up many large numbers, we loose precision
     # TODO: perhaps implement the test with more realistic values of chi2 ~ 1
